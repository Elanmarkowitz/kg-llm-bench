from tasks.base_task import BaseTask
from copy import deepcopy
import random
from kg_builder import Entity, KnowledgeGraph
from samplers import graph_samplers
import re


class HighestDegreeNodeTask(BaseTask):
    """This task involves finding the entity with the highest degree (incoming, outgoing, or total) relations."""

    def __init__(self, conversion_config, llm_config, pseudonomizer_config, 
                 base_dataset_file=None, dataset_file=None, results_file=None):
        super().__init__("HighestDegreeNode",
                         conversion_config,
                         llm_config,
                         pseudonomizer_config,
                         base_dataset_file,
                         dataset_file,
                         results_file)

    def evaluate_response(self, response, answer):
        match = re.search(r'Answer:\s*([\w\s]+)', response)
        extracted_string = match.group(1) if match else None
        if extracted_string is None:
            return 0  # or some other logic to handle no string found
        for ans in answer:
<<<<<<< HEAD
            if extracted_string == ans:
=======
            if isinstance(ans, dict): #TODO: loading should handle Entity type objects
                label = Entity.from_dict(ans).label
            else: # Entity object
                label = ans.label
            if extracted_string == label:
>>>>>>> fd3815e9
                return 1
        return 0


    def construct_instance(self, kg: KnowledgeGraph, seed_entities, instance_id=0, max_edges=100):
        sampled_kg = graph_samplers.sample_ego_graph_from_kg(kg, seed_entities, radius=2)
        sampled_kg = graph_samplers.prune_kg(sampled_kg, max_edges=max_edges, max_degree=20)

        # Determine the highest degree node by randomly selecting the direction of the edge
        edge_direction = random.choice(['outgoing', 'incoming', 'total'])
        if edge_direction == 'outgoing':
            max_degree = max(sampled_kg.graph.out_degree(n) for n in sampled_kg.graph.nodes)
            highest_degree_nodes = [n for n in sampled_kg.graph.nodes if sampled_kg.graph.out_degree(n) == max_degree]
        elif edge_direction == 'incoming':
            max_degree = max(sampled_kg.graph.in_degree(n) for n in sampled_kg.graph.nodes)
            highest_degree_nodes = [n for n in sampled_kg.graph.nodes if sampled_kg.graph.in_degree(n) == max_degree]
        else:
            max_degree = max(sampled_kg.graph.degree(n) for n in sampled_kg.graph.nodes)
            highest_degree_nodes = [n for n in sampled_kg.graph.nodes if sampled_kg.graph.degree(n) == max_degree]

        
        highest_degree_entities = [kg.entities[node] for node in highest_degree_nodes]

        question = self.question(edge_direction)

        answer = highest_degree_entities

        pseudo_kg = self.pseudonymize_kg(sampled_kg)


        return {
            'id': instance_id,
            'question': question,
            'answer': answer,
            'max_degree': max_degree,
            'edge_direction': edge_direction,
            'seed_entities': seed_entities,
            'kg': sampled_kg,
            'pseudo_kg': pseudo_kg,
            'pseudonomizer_mapping': self.pseudonomizer.copy_mapping()
        }

    def format_instance(self, instance, text_kg):
        instance['answer'] = [Entity.from_dict(entity) for entity in instance['answer']]
        if self.pseudonomizer:
            instance['answer'] = [self.pseudonomizer.map_entity(entity) for entity in instance['answer']]
        question = instance['question']
        instance['prompt'] = self.structure_prompt(question, text_kg)
        instance['question'] = question

    def question(self, edge_direction):
        return f"Using the provided knowledge graph only answer the following question. Which entity has the highest number of {edge_direction} relations in the provided knowledge graph? Answer in the format 'Answer: <entity>'."

    def structure_prompt(self, question, text_kg):
        intro = f"Your job is to answer questions using the following knowledge graph. {self.text_presenter.get_description()}. You must rely exclusively on the information presented in the Knowledge Graph to answer questions."
        prompt = f"{intro}\n\nKnowledge Graph:\n{text_kg}\n\n{question}"
        return prompt


if __name__ == '__main__':
    kg = KnowledgeGraph()

    # Load entities and nodes
    kg.load_entities('data/countries/entities.tsv')
    kg.load_core_nodes('data/countries/nodes.tsv')

    # Load relations
    kg.load_relations('data/countries/relations.tsv')

    # Load edges and attributes
    kg.load_edges('data/countries/edges.tsv')
    kg.load_attributes('data/countries/attributes.tsv')

    conversion_config = {'type': "list_of_edges"}
    llm_config = {'model': 'gpt-4o-mini', 'provider': 'openai'}
    pseudonomizer_config = {'pseudonym_file': 'data/countries/pseudonym_data/country_pseudonyms.tsv'}

    task = HighestDegreeNodeTask(conversion_config, llm_config, pseudonomizer_config)
    seed_entities = random.sample(list(kg.core_nodes.keys()), 2)
    try:
        task.load_base_dataset()
    except ValueError:
        task.construct_base_instances(kg, num_instances=10, num_seed_entities=10, max_edges=100)
        task.save_base_dataset()

    try:
        task.load_formatted_dataset()
    except ValueError:
        task.construct_formatted_instances()
        task.save_formatted_dataset()

    task.run()
    print("Finished..")<|MERGE_RESOLUTION|>--- conflicted
+++ resolved
@@ -25,15 +25,11 @@
         if extracted_string is None:
             return 0  # or some other logic to handle no string found
         for ans in answer:
-<<<<<<< HEAD
-            if extracted_string == ans:
-=======
             if isinstance(ans, dict): #TODO: loading should handle Entity type objects
                 label = Entity.from_dict(ans).label
             else: # Entity object
                 label = ans.label
             if extracted_string == label:
->>>>>>> fd3815e9
                 return 1
         return 0
 
