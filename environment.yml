--- conflicted
+++ resolved
@@ -12,8 +12,5 @@
   - pandas
   - matplotlib
   - pyyaml
-<<<<<<< HEAD
   - google-generativeai
-=======
   - rdflib
->>>>>>> fd3815e9
