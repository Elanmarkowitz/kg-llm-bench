llm_configs:
#  - model: gpt-4o-mini
#    provider: openai
#  - model: us.amazon.nova-lite-v1:0
#    provider: bedrock
#  - model: us.amazon.nova-pro-v1:0
#    provider: bedrock
#  - model: us.meta.llama3-2-1b-instruct-v1:0
#    provider: bedrock
   - model: us.meta.llama3-3-70b-instruct-v1:0
     provider: bedrock
#  - model: us.anthropic.claude-3-5-sonnet-20241022-v2:0
#    provider: bedrock
   - model: gemini-1.5-flash
     provider: google
pseudonomizer_configs:
  - pseudonym_file: data/countries/pseudonym_data/country_pseudonyms.tsv
  - null
task_configs:
  - type: TripleRetrievalTask
    base_dataset_file: TripleRetrieval_small.json
    dataset_file: TripleRetrieval_small.json
    results_file: small_results.json
  - type: ShortestPathTask
    base_dataset_file: ShortestPath_small.json
    dataset_file: ShortestPath_small.json
    results_file: small_results.json
  - type: HighestDegreeNodeTask
    base_dataset_file: HighestDegree_small.json
    dataset_file: HighestDegree_small.json
    results_file: small_results.json
  - type: AggByRelationTask
    base_dataset_file: AggByRelation_small.json
    dataset_file: AggByRelation_small.json
    results_file: small_results.json
  - type: AggNeighborPropertiesTask
    base_dataset_file: AggNeighborProperties_small.json
    dataset_file: AggNeighborProperties_small.json
    results_file: small_results.json
conversion_configs:
  - type: list_of_edges
  - type: structured_yaml
  - type: structured_json
  - type: rdf_turtle3
  - type: json_ld3
<<<<<<< HEAD
  
=======
>>>>>>> f546d3b4
  # - type: TURTLE
  # - type: GraphSON
  # - type: NetworkX_edge_list
  # - type: GML
  # - type: relation_database_csvs<|MERGE_RESOLUTION|>--- conflicted
+++ resolved
@@ -43,10 +43,6 @@
   - type: structured_json
   - type: rdf_turtle3
   - type: json_ld3
-<<<<<<< HEAD
-  
-=======
->>>>>>> f546d3b4
   # - type: TURTLE
   # - type: GraphSON
   # - type: NetworkX_edge_list
